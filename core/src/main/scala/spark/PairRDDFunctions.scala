--- conflicted
+++ resolved
@@ -625,36 +625,23 @@
 }
 
 private[spark]
-<<<<<<< HEAD
 class MappedValuesRDD[K, V, U](prev: WeakReference[RDD[(K, V)]], f: V => U)
   extends RDD[(K, U)](prev.get) {
 
   override def splits = firstParent[(K, V)].splits
   override val partitioner = firstParent[(K, V)].partitioner
-  override def compute(split: Split) = firstParent[(K, V)].iterator(split).map{case (k, v) => (k, f(v))}
-=======
-class MappedValuesRDD[K, V, U](prev: RDD[(K, V)], f: V => U) extends RDD[(K, U)](prev.context) {
-  override def splits = prev.splits
-  override val dependencies = List(new OneToOneDependency(prev))
-  override val partitioner = prev.partitioner
-  override def compute(split: Split, taskContext: TaskContext) =
-    prev.iterator(split, taskContext).map{case (k, v) => (k, f(v))}
->>>>>>> 5e51b889
+  override def compute(split: Split, context: TaskContext) =
+    firstParent[(K, V)].iterator(split, context).map{ case (k, v) => (k, f(v)) }
 }
 
 private[spark]
 class FlatMappedValuesRDD[K, V, U](prev: WeakReference[RDD[(K, V)]], f: V => TraversableOnce[U])
   extends RDD[(K, U)](prev.get) {
 
-<<<<<<< HEAD
   override def splits = firstParent[(K, V)].splits
   override val partitioner = firstParent[(K, V)].partitioner
-  override def compute(split: Split) = {
-    firstParent[(K, V)].iterator(split).flatMap { case (k, v) => f(v).map(x => (k, x)) }
-=======
-  override def compute(split: Split, taskContext: TaskContext) = {
-    prev.iterator(split, taskContext).flatMap { case (k, v) => f(v).map(x => (k, x)) }
->>>>>>> 5e51b889
+  override def compute(split: Split, context: TaskContext) = {
+    firstParent[(K, V)].iterator(split, context).flatMap { case (k, v) => f(v).map(x => (k, x)) }
   }
 }
 
